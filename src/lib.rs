/*
 * Copyright 2015-2016 Ben Ashford
 *
 * Licensed under the Apache License, Version 2.0 (the "License");
 * you may not use this file except in compliance with the License.
 * You may obtain a copy of the License at
 *
 *     http://www.apache.org/licenses/LICENSE-2.0
 *
 * Unless required by applicable law or agreed to in writing, software
 * distributed under the License is distributed on an "AS IS" BASIS,
 * WITHOUT WARRANTIES OR CONDITIONS OF ANY KIND, either express or implied.
 * See the License for the specific language governing permissions and
 * limitations under the License.
 */

#![crate_type = "lib"]
#![crate_name = "rs_es"]

//! A client for ElasticSearch's REST API
//!
//! The `Client` itself is used as the central access point, from which numerous
//! operations are defined implementing each of the specific ElasticSearch APIs.
//!
//! Warning: at the time of writing the majority of such APIs are currently
//! unimplemented.

#![cfg_attr(feature = "serde_macros", feature(custom_derive, plugin))]
#![cfg_attr(feature = "serde_macros", plugin(serde_macros))]

extern crate serde;
extern crate serde_json;

#[macro_use]
extern crate log;
extern crate hyper;

<<<<<<< HEAD
=======
#[macro_use]
extern crate maplit;

extern crate url;

>>>>>>> b203dbe9
#[cfg(feature = "serde_macros")]
include!("lib.rs.in");

#[cfg(not(feature = "serde_macros"))]
include!(concat!(env!("OUT_DIR"), "/lib.rs"));<|MERGE_RESOLUTION|>--- conflicted
+++ resolved
@@ -35,14 +35,8 @@
 extern crate log;
 extern crate hyper;
 
-<<<<<<< HEAD
-=======
-#[macro_use]
-extern crate maplit;
-
 extern crate url;
 
->>>>>>> b203dbe9
 #[cfg(feature = "serde_macros")]
 include!("lib.rs.in");
 
