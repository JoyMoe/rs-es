[package]
name = "rs-es"
<<<<<<< HEAD
version = "0.5.0"
=======
version = "0.4.7"
>>>>>>> e097418f
authors = ["Ben Ashford"]
license = "Apache-2.0"
repository = "https://github.com/benashford/rs-es"
documentation = "http://benashford.github.io/rs-es/rs_es/index.html"
description = "Client for the ElasticSearch REST API"
readme = "README.md"
keywords = ["elasticsearch", "elastic"]
exclude = ["devbox/**/*", "docker-dev.yml"]
build = "build.rs"

[lib]
name = "rs_es"

[features]
default = ["default_without_ssl","ssl"]
nightly = ["nightly_without_ssl","ssl"]
default_without_ssl = ["serde_codegen"]
nightly_without_ssl = ["serde_macros"]
ssl = ["hyper/ssl"]

[build-dependencies]
serde_codegen = {version = "=0.7.15", optional = true}

[dependencies]
hyper = {version = "^0.9", default-features = false}
log = "^0.3"
<<<<<<< HEAD
serde = "^0.7.10"
=======
maplit = "^0.1"
serde = "^0.7.15"
>>>>>>> e097418f
serde_json = "=0.7.4"
serde_macros = {version = "=0.7.15", optional = true}

[dev-dependencies]
env_logger = "^0.3"
regex = "^0.1"<|MERGE_RESOLUTION|>--- conflicted
+++ resolved
@@ -1,10 +1,6 @@
 [package]
 name = "rs-es"
-<<<<<<< HEAD
 version = "0.5.0"
-=======
-version = "0.4.7"
->>>>>>> e097418f
 authors = ["Ben Ashford"]
 license = "Apache-2.0"
 repository = "https://github.com/benashford/rs-es"
@@ -31,12 +27,7 @@
 [dependencies]
 hyper = {version = "^0.9", default-features = false}
 log = "^0.3"
-<<<<<<< HEAD
-serde = "^0.7.10"
-=======
-maplit = "^0.1"
 serde = "^0.7.15"
->>>>>>> e097418f
 serde_json = "=0.7.4"
 serde_macros = {version = "=0.7.15", optional = true}
 
